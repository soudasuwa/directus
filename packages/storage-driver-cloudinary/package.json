--- conflicted
+++ resolved
@@ -1,10 +1,6 @@
 {
 	"name": "@directus/storage-driver-cloudinary",
-<<<<<<< HEAD
-	"version": "10.0.23-rc.0",
-=======
 	"version": "10.0.23",
->>>>>>> 779977e4
 	"description": "Cloudinary file storage abstraction for `@directus/storage`",
 	"homepage": "https://directus.io",
 	"repository": {
